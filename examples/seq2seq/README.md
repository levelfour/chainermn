--- conflicted
+++ resolved
@@ -32,7 +32,17 @@
 $ mpiexec -n 2 python examples/seq2seq/seq2seq.py --gpu -c $WMT_DIR -i $WMT_DIR --out result.tmp
 ```
 
-<<<<<<< HEAD
+## Cache
+
+Since the original dataset is huge, it is time-consuming to load the dataset at the beginning of the execution.
+You can use cache to shorten the time after the second execution:
+
+```bash
+$ mpiexec -n 2 python examples/seq2seq/seq2seq.py --gpu -c $WMT_DIR -i $WMT_DIR --out result.tmp --cache $CACHE_DIR
+```
+
+`$CACHE_DIR` is an arbitrary directory where cache files will be generated.
+
 # Model-parallel seq2seq example (seq2seq\_mp1.py)
 
 First example for model-parallel seq2seq.
@@ -83,16 +93,4 @@
 ```bash
 $ cd $CHAINERMN
 $ mpiexec -n 2 python examples/seq2seq/seq2seq_mp1.py --gpu -c $WMT_DIR -i $WMT_DIR --out result.tmp
-```
-=======
-## Cache
-
-Since the original dataset is huge, it is time-consuming to load the dataset at the beginning of the execution.
-You can use cache to shorten the time after the second execution:
-
-```bash
-$ mpiexec -n 2 python examples/seq2seq/seq2seq.py --gpu -c $WMT_DIR -i $WMT_DIR --out result.tmp --cache $CACHE_DIR
-```
-
-`$CACHE_DIR` is an arbitrary directory where cache files will be generated.
->>>>>>> 70f2c931
+```