import math
<<<<<<< HEAD
import numpy
import re
import warnings
=======
import re
import warnings

import chainer.datasets
import numpy


class DataSizeError(RuntimeError):
    def __init__(self, ds_size, pickled_size):
        msg = """The dataset was too large to be scattered using MPI.

        The length of the dataset is {} and it's size after being pickled
        was {}. In the current MPI specification, the size cannot exceed
        {}, which is so called 'INT_MAX'.

        To solve this problem, please split the dataset into multiple
        peaces and send/recv them separately.

        Recommended sizes are indicated by ``slices()`` method.
        """

        INT_MAX = 2147483647
        msg = msg.format(ds_size, pickled_size, INT_MAX)
        super(DataSizeError, self).__init__(self, msg)

        self.pickled_size = pickled_size
        self.max_size = INT_MAX
        self.dataset_size = ds_size

    def num_split(self):
        ps = self.pickled_size
        mx = self.max_size
        return (ps + mx - 1) // mx

    def slices(self):
        ds = self.dataset_size
        nsplit = self.num_split()
        size = math.ceil(ds / nsplit)

        return [(b, min(e, ds)) for b, e in
                ((i * size, (i + 1) * size) for i in range(0, nsplit))]


def _parse_overflow_error(err):
    msg = str(err)
    m = re.search(r'integer (\d+) does not fit in', msg)
    assert m is not None, "'{}' must include size of the message".format(msg)
    return int(m.group(1))


_datasize_error_token = "832932439470324903284302"
>>>>>>> 8c66e4c9

import chainer.datasets


class DataSizeError(RuntimeError):
    def __init__(self, ds_size, pickled_size):
        msg = """The dataset was too large to be scattered using MPI.

        The length of the dataset is {} and it's size after being pickled
        was {}. In the current MPI specification, the size cannot exceed
        {}, which is so called 'INT_MAX'.

        To solve this problem, please split the dataset into multiple
        peaces and send/recv them separately.

        Recommended sizes are indicated by ``slices()`` method.
        """

        INT_MAX = 2147483647
        msg = msg.format(ds_size, pickled_size, INT_MAX)
        super(DataSizeError, self).__init__(self, msg)

        self.pickled_size = pickled_size
        self.max_size = INT_MAX
        self.dataset_len = ds_size

    def num_split(self):
        ps = self.pickled_size
        mx = self.max_size
        return (ps + mx - 1) // mx

    def slices(self):
        ds = self.dataset_len
        nsplit = self.num_split()
        size = math.ceil(ds / nsplit)

        return [(b, min(e, ds)) for b, e in
                ((i * size, (i + 1) * size) for i in range(0, nsplit))]


def _parse_overflow_error(err):
    msg = str(err)
    m = re.search(r'integer (\d+) does not fit in', msg)
    assert m is not None, "'{}' must include size of the message".format(msg)
    return int(m.group(1))


def scatter_dataset(dataset, comm, root=0, shuffle=False, seed=None):
    """Scatter the given dataset to the workers in the communicator.

    The dataset of worker 0 (i.e., the worker whose ``comm.rank`` is 0) is
    scattered to all workers. The given dataset of other workers are ignored.
    The dataset is split to sub datasets of almost equal sizes and scattered
    to workers. To create a sub dataset, ``chainer.datasets.SubDataset`` is
    used.

    Args:
        dataset: A dataset (e.g., ``list``, ``numpy.ndarray``,
            ``chainer.datasets.TupleDataset``, ...).
        comm: ChainerMN communicator or MPI4py communicator.
        shuffle (bool): If ``True``, the order of examples is shuffled
            before being scattered.
        root (int): The root process of the scatter operation.
        seed (int): Seed the generator used for the permutation of indexes.
            If an integer being convertible to 32 bit unsigned integers is
            specified, it is guaranteed that each sample
            in the given dataset always belongs to a specific subset.
            If ``None``, the permutation is changed randomly.

    Returns:
        Scattered dataset.
    """

    if hasattr(comm, 'mpi_comm'):
        comm = comm.mpi_comm
    assert hasattr(comm, 'send')
    assert hasattr(comm, 'recv')
    assert 0 <= root and root < comm.size

    # We cannot use `mpi_comm.scatter`. This is due to MPI4py's bug.
    # For large datasets, when using `mpi_comm.scatter`, it causes MemoryError.
    if comm.rank == root:
<<<<<<< HEAD
        mine = None
        n_total_samples = len(dataset)
        n_sub_samples = (n_total_samples + comm.size - 1) // comm.size
        order = None

        if shuffle:
            order = numpy.random.RandomState(seed).permutation(n_total_samples)

        for i in range(comm.size):
            b = n_total_samples * i // comm.size
            e = b + n_sub_samples
            subds = chainer.datasets.SubDataset(dataset, b, e, order)
            if i == root:
                mine = subds
            else:
                try:
                    comm.send(subds, dest=i)
                except OverflowError as e:
                    pickled_size = _parse_overflow_error(e)
                    raise DataSizeError(len(dataset), pickled_size)

        return mine
    else:
        try:
            return comm.recv(source=0)
        except OverflowError as e:
            pickled_size = _parse_overflow_error(e)
            raise DataSizeError(len(dataset), pickled_size)
=======
        try:
            mine = None
            n_total_samples = len(dataset)
            n_sub_samples = (n_total_samples + comm.size - 1) // comm.size
            order = None

            if shuffle:
                order = numpy.random.RandomState(seed).permutation(
                    n_total_samples)

            for i in range(comm.size):
                b = n_total_samples * i // comm.size
                e = b + n_sub_samples
                subds = chainer.datasets.SubDataset(dataset, b, e, order)
                if i == root:
                    mine = subds
                else:
                    comm.send(subds, dest=i)
            return mine
        except OverflowError as e:
            pickled_size = _parse_overflow_error(e)
            ds_err = DataSizeError(len(dataset), pickled_size)
            msg = {
                'token': _datasize_error_token,
                'pickled_size': ds_err.pickled_size,
                'dataset_size': ds_err.dataset_size,
                'num_split': ds_err.num_split(),
            }
            for i in range(comm.size):
                if i != comm.rank:
                    comm.send(msg, dest=i)
            raise ds_err

    else:
        data = comm.recv(source=root)
        if isinstance(data, dict) and (
                data.get('token') == _datasize_error_token):
            raise DataSizeError(data['dataset_size'], data['pickled_size'])
        else:
            return data
>>>>>>> 8c66e4c9


def get_n_iterations_for_one_epoch(dataset, local_batch_size, comm):
    """Get the number of iterations for one epoch.

    .. note::

        This API is deprecated. Please use standard epoch triggers.

    Args:
        dataset: Sub dataset of each worker.
        local_batch_size (int): Batch size of each worker.
        comm: ChainerMN communicator or MPI4py communicator.

    Returns:
        int: the number of iterations for one epoch.
    """

    warnings.warn(
        'get_n_iterations_for_one_epoch is deprecated. Please use '
        'standard epoch triggers.', DeprecationWarning)

    if hasattr(comm, 'mpi_comm'):
        comm = comm.mpi_comm
    assert hasattr(comm, 'bcast')

    n_iterations = None
    if comm.rank == 0:
        n_iterations = (len(dataset) + local_batch_size -
                        1) // local_batch_size
    return comm.bcast(n_iterations)


def get_epoch_trigger(n_epochs, dataset, local_batch_size, comm):
    """Get the trigger that behaves like an epoch trigger.

    .. note::

        This API is deprecated. Please use standard epoch triggers.

    Args:
        n_epochs (int): The number of epochs.
        dataset: Sub dataset of each worker.
        local_batch_size (int): Batch size of each worker.
        comm: ChainerMN communicator or MPI4py communicator.

    Returns:
        The trigger that behaves like the epoch trigger.
    """

    warnings.warn(
        'get_epoch_trigger is deprecated. Please use standard epoch triggers.',
        DeprecationWarning)

    n_iterations = n_epochs * get_n_iterations_for_one_epoch(
        dataset, local_batch_size, comm)
    return n_iterations, 'iteration'<|MERGE_RESOLUTION|>--- conflicted
+++ resolved
@@ -1,9 +1,4 @@
 import math
-<<<<<<< HEAD
-import numpy
-import re
-import warnings
-=======
 import re
 import warnings
 
@@ -55,52 +50,6 @@
 
 
 _datasize_error_token = "832932439470324903284302"
->>>>>>> 8c66e4c9
-
-import chainer.datasets
-
-
-class DataSizeError(RuntimeError):
-    def __init__(self, ds_size, pickled_size):
-        msg = """The dataset was too large to be scattered using MPI.
-
-        The length of the dataset is {} and it's size after being pickled
-        was {}. In the current MPI specification, the size cannot exceed
-        {}, which is so called 'INT_MAX'.
-
-        To solve this problem, please split the dataset into multiple
-        peaces and send/recv them separately.
-
-        Recommended sizes are indicated by ``slices()`` method.
-        """
-
-        INT_MAX = 2147483647
-        msg = msg.format(ds_size, pickled_size, INT_MAX)
-        super(DataSizeError, self).__init__(self, msg)
-
-        self.pickled_size = pickled_size
-        self.max_size = INT_MAX
-        self.dataset_len = ds_size
-
-    def num_split(self):
-        ps = self.pickled_size
-        mx = self.max_size
-        return (ps + mx - 1) // mx
-
-    def slices(self):
-        ds = self.dataset_len
-        nsplit = self.num_split()
-        size = math.ceil(ds / nsplit)
-
-        return [(b, min(e, ds)) for b, e in
-                ((i * size, (i + 1) * size) for i in range(0, nsplit))]
-
-
-def _parse_overflow_error(err):
-    msg = str(err)
-    m = re.search(r'integer (\d+) does not fit in', msg)
-    assert m is not None, "'{}' must include size of the message".format(msg)
-    return int(m.group(1))
 
 
 def scatter_dataset(dataset, comm, root=0, shuffle=False, seed=None):
@@ -138,36 +87,6 @@
     # We cannot use `mpi_comm.scatter`. This is due to MPI4py's bug.
     # For large datasets, when using `mpi_comm.scatter`, it causes MemoryError.
     if comm.rank == root:
-<<<<<<< HEAD
-        mine = None
-        n_total_samples = len(dataset)
-        n_sub_samples = (n_total_samples + comm.size - 1) // comm.size
-        order = None
-
-        if shuffle:
-            order = numpy.random.RandomState(seed).permutation(n_total_samples)
-
-        for i in range(comm.size):
-            b = n_total_samples * i // comm.size
-            e = b + n_sub_samples
-            subds = chainer.datasets.SubDataset(dataset, b, e, order)
-            if i == root:
-                mine = subds
-            else:
-                try:
-                    comm.send(subds, dest=i)
-                except OverflowError as e:
-                    pickled_size = _parse_overflow_error(e)
-                    raise DataSizeError(len(dataset), pickled_size)
-
-        return mine
-    else:
-        try:
-            return comm.recv(source=0)
-        except OverflowError as e:
-            pickled_size = _parse_overflow_error(e)
-            raise DataSizeError(len(dataset), pickled_size)
-=======
         try:
             mine = None
             n_total_samples = len(dataset)
@@ -208,7 +127,6 @@
             raise DataSizeError(data['dataset_size'], data['pickled_size'])
         else:
             return data
->>>>>>> 8c66e4c9
 
 
 def get_n_iterations_for_one_epoch(dataset, local_batch_size, comm):
