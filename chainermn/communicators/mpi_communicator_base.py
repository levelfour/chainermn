--- conflicted
+++ resolved
@@ -11,7 +11,6 @@
 from chainermn.communicators import communicator_base
 
 
-<<<<<<< HEAD
 _dtype_mpi_type = {
     numpy.dtype(numpy.int8): mpi4py.MPI.INT8_T,
     numpy.dtype(numpy.int16): mpi4py.MPI.INT16_T,
@@ -22,32 +21,25 @@
 }
 
 
-def _check_dtype(method_name, msgtype):
+def _check_dtype(caller, msgtype):
     dtype = msgtype.dtype
     if dtype not in _dtype_mpi_type.keys():
         raise TypeError(
-            '{} does not support dtype {}'.format(method_name, dtype))
+            '{} does not support dtype {}'.format(caller, dtype))
 
 
 def _check_dtypes_are_same(msgtypes):
     dtypes = [msgtype.dtype for msgtype in msgtypes]
     if any(dtypes[0] != dtype for dtype in dtypes):
         raise TypeError('all dtypes must be the same')
-=======
+
+
 def _is_numpy_array(array):
     return isinstance(array, numpy.ndarray)
 
 
 def _is_cupy_array(array):
     return chainer.cuda.get_array_module(array) is not numpy
-
-
-def _check_dtype(caller, array):
-    """Type checker for MPI communicator."""
-    if array.dtype != numpy.float32:
-        raise ValueError(
-            '{} only support dtype == numpy.float32'.format(caller))
->>>>>>> faea72a6
 
 
 def _cnt_to_dsp(cnt):
@@ -67,22 +59,13 @@
 class _MessageType(object):
 
     def __init__(self, obj):
-<<<<<<< HEAD
-        if hasattr(obj, 'dtype'):
-=======
         if _is_numpy_array(obj) or _is_cupy_array(obj):
             self.is_host = _is_numpy_array(obj)
->>>>>>> faea72a6
             self.is_tuple = False
             self.narr = 1
             self.ndims = [obj.ndim]
             self.shapes = [obj.shape]
-<<<<<<< HEAD
             self.dtype = obj.dtype
-        elif isinstance(obj, collections.Iterable) \
-                and all(hasattr(x, 'dtype') for x in obj):
-=======
-
         elif isinstance(obj, collections.Iterable):
             if all(map(_is_numpy_array, obj)):
                 self.is_host = True
@@ -91,20 +74,15 @@
             else:
                 raise ValueError(
                     'All message objects must be either numpy or cupy arrays.')
->>>>>>> faea72a6
             self.is_tuple = True
             self.narr = len(obj)
             self.ndims = [x.ndim for x in obj]
             self.shapes = [x.shape for x in obj]
-<<<<<<< HEAD
             dtypes = [x.dtype for x in obj]
             if not all(dtype == dtypes[0] for dtype in dtypes):
                 raise TypeError(
                     'Message objects must be the same dtype')
             self.dtype = dtypes[0]
-=======
-
->>>>>>> faea72a6
         else:
             raise TypeError(
                 'Message object must be numpy/cupy array or its tuple.')
@@ -190,7 +168,6 @@
                 'The length of data must be same as communicator size.')
 
         # Type check.
-<<<<<<< HEAD
         msgtypes = [_MessageType(x) for x in xs]
         for msgtype in msgtypes:
             _check_dtype('alltoall', msgtype)
@@ -200,27 +177,6 @@
         msgtypes = self.mpi_comm.alltoall(msgtypes)
         _check_dtypes_are_same(msgtypes)
         recv_msgtype = msgtypes[0]
-=======
-        for x in xs:
-            _check_dtype('alltoall', x)
-        _MessageType(xs)
-
-        # Mediate #axes of arrays.
-        sndims = numpy.array([x.ndim for x in xs], dtype=numpy.int32)
-        rndims = numpy.empty(self.size, dtype=numpy.int32)
-        self.mpi_comm.Alltoall(
-            [sndims, mpi4py.MPI.INT],
-            [rndims, mpi4py.MPI.INT])
-
-        # Arbitrate shapes of arrays.
-        sshapes = numpy.hstack([x.shape for x in xs]).astype(numpy.int32)
-        rshapes = numpy.empty(sum(rndims), dtype=numpy.int32)
-        self.mpi_comm.Alltoallv(
-            [sshapes, (sndims, _cnt_to_dsp(sndims)), mpi4py.MPI.INT],
-            [rshapes, (rndims, _cnt_to_dsp(rndims)), mpi4py.MPI.INT])
-        shapes = [rshapes[i:i + l]
-                  for i, l in zip(_cnt_to_dsp(rndims), rndims)]
->>>>>>> faea72a6
 
         # Collective communication.
         slens = [numpy.prod(x.shape) for x in xs]
@@ -228,30 +184,15 @@
         sbuf = xp.hstack([x.reshape(-1) for x in xs])
         shapes = [msgtype.shapes[0] for msgtype in msgtypes]
         rlens = [numpy.prod(s) for s in shapes]
-<<<<<<< HEAD
         rbuf = numpy.empty([sum(rlens)], dtype=msgtype.dtype)
         if xp is not numpy:
             sbuf = _memory_utility.array_to_buffer_object(sbuf)[0]
             chainer.cuda.Stream.null.synchronize()
         self.mpi_comm.Alltoallv(
             [sbuf, (slens, _cnt_to_dsp(slens)), _get_mpi_type(send_msgtype)],
-            [rbuf, (rlens, _cnt_to_dsp(rlens)), _get_mpi_type(recv_msgtype)])
-=======
-        rbuf = xp.empty([sum(rlens)], dtype=numpy.float32)
-        if xp is not numpy:
-            sbuf = _memory_utility.array_to_buffer_object(sbuf)[0]
-            chainer.cuda.Stream.null.synchronize()
-            self.mpi_comm.Alltoallv(
-                [sbuf, (slens, _cnt_to_dsp(slens)), mpi4py.MPI.FLOAT],
-                [_memory_utility.get_device_memory_pointer(rbuf),
-                 (rlens, _cnt_to_dsp(rlens)), mpi4py.MPI.FLOAT])
-        else:
-            self.mpi_comm.Alltoallv(
-                [sbuf, (slens, _cnt_to_dsp(slens)), mpi4py.MPI.FLOAT],
-                [_memory_utility.get_device_memory_pointer(rbuf),
-                 (rlens, _cnt_to_dsp(rlens)), mpi4py.MPI.FLOAT])
-
->>>>>>> faea72a6
+            [_memory_utility.get_device_memory_pointer(rbuf),
+             (rlens, _cnt_to_dsp(rlens)), _get_mpi_type(recv_msgtype)])
+
         ys = [rbuf[i:i + l].reshape(s)
               for i, l, s in zip(_cnt_to_dsp(rlens), rlens, shapes)]
 
@@ -289,12 +230,6 @@
         if not msgtype.is_tuple:
             data = [data]
 
-<<<<<<< HEAD
-=======
-        for x in data:
-            _check_dtype('send', x)
-
->>>>>>> faea72a6
         for array in data:
             if chainer.cuda.get_array_module(array) is not numpy:
                 chainer.cuda.Stream.null.synchronize()
@@ -332,30 +267,20 @@
         if msgtype.is_tuple:
             msg = []
             for shape in msgtype.shapes:
-<<<<<<< HEAD
-                buf = numpy.empty(numpy.prod(shape), dtype=msgtype.dtype)
-                self.mpi_comm.Recv(buf, source=source, tag=tag)
-=======
-                buf = xp.empty([numpy.prod(shape)], dtype=numpy.float32)
+                buf = xp.empty([numpy.prod(shape)], dtype=msgtype.dtype)
                 self.mpi_comm.Recv(
                     _memory_utility.get_device_memory_pointer(buf),
                     source=source, tag=tag)
->>>>>>> faea72a6
                 msg.append(buf.reshape(shape))
             return tuple(msg)
 
         else:
             assert len(msgtype.shapes) == 1
             shape = msgtype.shapes[0]
-<<<<<<< HEAD
-            buf = numpy.empty(numpy.prod(shape), dtype=msgtype.dtype)
-            self.mpi_comm.Recv(buf, source=source, tag=tag)
-=======
-            buf = xp.empty([numpy.prod(shape)], dtype=numpy.float32)
+            buf = xp.empty([numpy.prod(shape)], dtype=msgtype.dtype)
             self.mpi_comm.Recv(
                 _memory_utility.get_device_memory_pointer(buf),
                 source=source, tag=tag)
->>>>>>> faea72a6
             return buf.reshape(shape)
 
     def bcast(self, x, root=0):
@@ -390,32 +315,19 @@
             if msgtype.is_tuple:
                 raise TypeError('Tuple data cannot be broadcasted')
 
-<<<<<<< HEAD
-=======
-            _check_dtype('bcast', x)
-
->>>>>>> faea72a6
             msgtype = self.mpi_comm.bcast(msgtype, root)
             shape = msgtype.shapes[0]
             buf = _memory_utility.array_to_buffer_object(x)
             self.mpi_comm.Bcast(buf, root)
             return x
         else:
-<<<<<<< HEAD
             msgtype = self.mpi_comm.bcast(None, root)
-            shape = msgtype.shapes[0]
-            buf = numpy.empty(numpy.prod(shape), dtype=msgtype.dtype)
-            self.mpi_comm.Bcast(buf, root)
-=======
-            msgtype = None
-            msgtype = self.mpi_comm.bcast(msgtype, root)
             xp = msgtype.get_array_module()
             shape = msgtype.shapes[0]
-            buf = xp.empty([numpy.prod(shape)], dtype=numpy.float32)
+            buf = xp.empty([numpy.prod(shape)], dtype=msgtype.dtype)
             self.mpi_comm.Bcast(
                 _memory_utility.get_device_memory_pointer(buf),
                 root)
->>>>>>> faea72a6
             return buf.reshape(shape)
 
     def gather(self, x, root=0):
@@ -448,11 +360,7 @@
         msgtype = _MessageType(x)
         _check_dtype('gather', msgtype)
 
-<<<<<<< HEAD
         msgtypes = self.mpi_comm.gather(msgtype, root)
-=======
-        _check_dtype('gather', x)
->>>>>>> faea72a6
 
         if is_master:
             _check_dtypes_are_same(msgtypes)
@@ -467,23 +375,15 @@
             sbuf = _memory_utility.array_to_buffer_object(x)
             shapes = [mty.shapes[0] for mty in msgtypes]
             rlens = [numpy.prod(s) for s in shapes]
-<<<<<<< HEAD
-            rbuf = numpy.empty(sum(rlens), dtype=msgtype.dtype)
-=======
-            rbuf = xp.empty([sum(rlens)], dtype=numpy.float32)
->>>>>>> faea72a6
+            rbuf = xp.empty([sum(rlens)], dtype=msgtype.dtype)
 
             if xp is not numpy:
                 chainer.cuda.Stream.null.synchronize()
 
             self.mpi_comm.Gatherv(
                 sbuf,
-<<<<<<< HEAD
-                [rbuf, (rlens, _cnt_to_dsp(rlens)), _get_mpi_type(msgtype)],
-=======
                 [_memory_utility.get_device_memory_pointer(rbuf),
-                 (rlens, _cnt_to_dsp(rlens)), mpi4py.MPI.FLOAT],
->>>>>>> faea72a6
+                 (rlens, _cnt_to_dsp(rlens)), _get_mpi_type(msgtype)],
                 root)
 
             ys = [rbuf[i:i + l].reshape(s)
@@ -512,37 +412,18 @@
 
             assert len(msgtype.shapes) == 1
 
-<<<<<<< HEAD
-=======
-        _check_dtype('allgather', x)
-
->>>>>>> faea72a6
         # Collective communication.
         xp = chainer.cuda.get_array_module(x)
         shapes = [msgtype.shapes[0] for msgtype in msgtypes]
         sbuf = _memory_utility.array_to_buffer_object(x)
         rlens = [numpy.prod(s) for s in shapes]
-<<<<<<< HEAD
-        rbuf = numpy.empty(sum(rlens), dtype=msgtype.dtype)
+        rbuf = xp.empty([sum(rlens)], dtype=msgtype.dtype)
         if xp is not numpy:
             chainer.cuda.Stream.null.synchronize()
         self.mpi_comm.Allgatherv(
             sbuf,
-            [rbuf, (rlens, _cnt_to_dsp(rlens)), _get_mpi_type(msgtype)])
-=======
-        rbuf = xp.empty([sum(rlens)], dtype=numpy.float32)
-        if xp is not numpy:
-            chainer.cuda.Stream.null.synchronize()
-            self.mpi_comm.Allgatherv(
-                sbuf,
-                [_memory_utility.get_device_memory_pointer(rbuf),
-                 (rlens, _cnt_to_dsp(rlens)), mpi4py.MPI.FLOAT])
-        else:
-            self.mpi_comm.Allgatherv(
-                sbuf,
-                [_memory_utility.get_device_memory_pointer(rbuf),
-                 (rlens, _cnt_to_dsp(rlens)), mpi4py.MPI.FLOAT])
->>>>>>> faea72a6
+            [_memory_utility.get_device_memory_pointer(rbuf),
+             (rlens, _cnt_to_dsp(rlens)), _get_mpi_type(msgtype)])
         ys = [rbuf[i:i + l].reshape(s)
               for i, l, s in zip(_cnt_to_dsp(rlens), rlens, shapes)]
 
@@ -582,28 +463,18 @@
 
         if msgtype.is_tuple:
             raise TypeError('allreduce cannot handle tuple data')
-<<<<<<< HEAD
-=======
-
-        _check_dtype('allreduce', x)
 
         xp = chainer.cuda.get_array_module(x)
->>>>>>> faea72a6
 
         # TODO(kuenishi): do we check all messages have same shape and dims?
 
         # Source buffer
         sbuf = _memory_utility.array_to_buffer_object(x)
         # Destination buffer
-<<<<<<< HEAD
-        dbuf = numpy.empty(msgtype.shapes[0], dtype=msgtype.dtype)
-        self.mpi_comm.Allreduce(sbuf, dbuf)
-=======
-        dbuf = xp.empty([numpy.prod(msgtype.shapes[0])], dtype=numpy.float32)
+        dbuf = xp.empty([numpy.prod(msgtype.shapes[0])], dtype=msgtype.dtype)
         self.mpi_comm.Allreduce(
             sbuf,
             _memory_utility.get_device_memory_pointer(dbuf))
->>>>>>> faea72a6
 
         return dbuf.reshape(msgtype.shapes[0])
 
@@ -659,11 +530,6 @@
             _check_dtype('scatter', msgtype)
 
             if msgtype.is_tuple:
-<<<<<<< HEAD
-=======
-                _check_dtype('scatter', xs[0])
-
->>>>>>> faea72a6
                 if len(msgtype.shapes) != self.size:
                     raise ValueError(
                         'the length of xs must be consistent '
@@ -678,11 +544,6 @@
             else:
                 assert len(msgtype.shapes) == 1
 
-<<<<<<< HEAD
-=======
-                _check_dtype('scatter', xs)
-
->>>>>>> faea72a6
                 if msgtype.shapes[0][0] != self.mpi_comm.size:
                     raise ValueError(
                         'scatter received inconsistent number of inputs '
@@ -699,41 +560,25 @@
             # Collective communication.
             slens = [numpy.prod(s) for s in shapes]
             sbuf = _memory_utility.array_to_buffer_object(xs)[0]
-<<<<<<< HEAD
-            rbuf = numpy.empty(numpy.prod(shape), dtype=msgtype.dtype)
-=======
-            rbuf = xp.empty([numpy.prod(shape)], dtype=numpy.float32)
->>>>>>> faea72a6
+            rbuf = xp.empty([numpy.prod(shape)], dtype=msgtype.dtype)
             if xp is not numpy:
                 chainer.cuda.Stream.null.synchronize()
 
             self.mpi_comm.Scatterv(
-<<<<<<< HEAD
                 [sbuf, (slens, _cnt_to_dsp(slens)), _get_mpi_type(msgtype)],
-                rbuf, root)
-=======
-                [sbuf, (slens, _cnt_to_dsp(slens)), mpi4py.MPI.FLOAT],
                 _memory_utility.get_device_memory_pointer(rbuf), root)
->>>>>>> faea72a6
 
             return rbuf.reshape(shape)
 
         else:  # slave processes
-<<<<<<< HEAD
-            msgtype = self.mpi_comm.scatter(None, root)
-            shape = msgtype.shapes[0]
-            rbuf = numpy.empty(numpy.prod(shape), dtype=msgtype.dtype)
-            self.mpi_comm.Scatterv(None, rbuf, root)
-=======
             msgtypes = self.mpi_comm.scatter(None, root)
             xp = msgtypes.get_array_module()
             shape = msgtypes.shapes[0]
-            rbuf = xp.empty([numpy.prod(shape)], dtype=numpy.float32)
+            rbuf = xp.empty([numpy.prod(shape)], dtype=msgtype.dtype)
             self.mpi_comm.Scatterv(
                 None,
                 _memory_utility.get_device_memory_pointer(rbuf),
                 root)
->>>>>>> faea72a6
             return rbuf.reshape(shape)
 
     def allreduce_obj(self, obj):
