--- conflicted
+++ resolved
@@ -60,15 +60,9 @@
         mpi_comm.Bcast(buf)
 
 
-<<<<<<< HEAD
-def inter_allreduce_gpu(inter_mpi_comm, size, gpu_buffer_a, gpu_buffer_b,
-                        n_bytes_buffer, n_elems_per_node, n_bytes_per_node,
-                        cuda_stream):
-=======
 def inter_allreduce_gpu(
         inter_mpi_comm, size, gpu_buffer_a, gpu_buffer_b,
         n_bytes_buffer, n_elems_per_node, n_bytes_per_node, cuda_stream):
->>>>>>> 6d043b39
     inter_size = inter_mpi_comm.size
 
     # Exchange all data to get own region data (bufferB -> bufferA)
