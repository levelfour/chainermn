--- conflicted
+++ resolved
@@ -9,12 +9,8 @@
 
 class PureNcclCommunicator(_base.CommunicatorBase):
 
-<<<<<<< HEAD
     def __init__(self, mpi_comm, allreduce_grad_dtype=None):
-=======
-    def __init__(self, mpi_comm):
         super(PureNcclCommunicator, self).__init__(mpi_comm, True)
->>>>>>> 3b10a853
         if nccl.get_version() < 2000:
             raise RuntimeError(
                 'PureNcclCommunicator is only supported on NCCL 2.0+')
@@ -79,7 +75,6 @@
         grad_dtype_itemsize = grad_dtype.itemsize
         allreduce_grad_dtype_itemsize = allreduce_grad_dtype.itemsize 
         n_elems = sum(param.grad.size for param in params)
-<<<<<<< HEAD
         grad_n_bytes = grad_dtype_itemsize * n_elems
         allreduce_grad_n_bytes = allreduce_grad_dtype_itemsize * n_elems
         
@@ -102,21 +97,10 @@
                 self.gpu_allreduce_grad_buffer_a.array(n_elems, dtype=allreduce_grad_dtype), 
                 stream=stream)
 
-        self.nccl_comm.allreduce(self.gpu_allreduce_grad_buffer_a.ptr(),
+        self.nccl_comm.allReduce(self.gpu_allreduce_grad_buffer_a.ptr(),
                                  self.gpu_allreduce_grad_buffer_b.ptr(), n_elems,
                                  _get_nccl_type_id(allreduce_grad_dtype), 
                                  nccl.NCCL_SUM,
-=======
-        n_bytes = itemsize * n_elems
-
-        self.gpu_buffer_a.assign(n_bytes)
-        self.gpu_buffer_b.assign(n_bytes)
-        _memory_utility.pack_params(
-            params, itemsize, 'grad', self.gpu_buffer_a)
-        self.nccl_comm.allReduce(self.gpu_buffer_a.ptr(),
-                                 self.gpu_buffer_b.ptr(), n_elems,
-                                 nccl.NCCL_FLOAT, nccl.NCCL_SUM,
->>>>>>> 3b10a853
                                  stream.ptr)
         if grad_dtype == allreduce_grad_dtype:
             if stream != chainer.cuda.Stream.null:
