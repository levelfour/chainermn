import chainer.cuda
import math
<<<<<<< HEAD
import mpi4py.MPI  # NOQA
=======
>>>>>>> 6d043b39

from chainermn.communicators import _base
from chainermn.communicators import _communication_utility
from chainermn.communicators import _memory_utility
from chainermn import nccl


class HierarchicalCommunicator(_base.NodeAwareCommunicatorBase):

    def __init__(self, mpi_comm):
        super(HierarchicalCommunicator, self).__init__(mpi_comm, use_nccl=True)
        self.gpu_buffer_a = _memory_utility.DeviceMemory()
        self.gpu_buffer_b = _memory_utility.DeviceMemory()

    def broadcast_data(self, model):
        _communication_utility.broadcast_naive(self.mpi_comm, model)

    def allreduce_grad(self, model):
        self._init_comms()
        stream = chainer.cuda.Stream.null

        params = [param for _, param in sorted(model.namedparams())]
        itemsize = 4
        n_elems_total = sum(param.grad.size for param in params)
        n_elems_per_node = int(math.ceil(n_elems_total / self.inter_size))
        n_bytes_per_node = n_elems_per_node * itemsize
        n_bytes_buffer = n_bytes_per_node * self.inter_size

        self.gpu_buffer_a.assign(n_bytes_buffer)
        self.gpu_buffer_b.assign(n_bytes_buffer)
        _memory_utility.pack_params(
            params, itemsize, 'grad', self.gpu_buffer_a)

        # Intra-node reduce
        self.intra_nccl_comm.reduce(
            self.gpu_buffer_a.ptr(), self.gpu_buffer_b.ptr(), n_elems_total,
            nccl.NCCL_FLOAT, nccl.NCCL_SUM, 0, stream.ptr)

        # TODO(akiba): sync necessary?

        # Inter-node allreduce
        if self.intra_rank == 0:
            _communication_utility.inter_allreduce_gpu(
                self.inter_mpi_comm, self.size,
                self.gpu_buffer_a, self.gpu_buffer_b,
                n_bytes_buffer, n_elems_per_node, n_bytes_per_node, stream)

        # Intra-node bcast
        self.intra_nccl_comm.bcast(
            self.gpu_buffer_b.ptr(), n_elems_total, nccl.NCCL_FLOAT, 0,
            stream.ptr)

        _memory_utility.unpack_params(
            params, itemsize, 'grad', self.gpu_buffer_b)<|MERGE_RESOLUTION|>--- conflicted
+++ resolved
@@ -1,9 +1,5 @@
 import chainer.cuda
 import math
-<<<<<<< HEAD
-import mpi4py.MPI  # NOQA
-=======
->>>>>>> 6d043b39
 
 from chainermn.communicators import _base
 from chainermn.communicators import _communication_utility
