--- conflicted
+++ resolved
@@ -3,10 +3,7 @@
 from chainermn import communicators  # NOQA
 from chainermn import datasets  # NOQA
 from chainermn import extensions  # NOQA
-<<<<<<< HEAD
-=======
 from chainermn import functions  # NOQA
->>>>>>> 327a7660
 from chainermn import iterators  # NOQA
 from chainermn import links  # NOQA
 from chainermn import optimizers  # NOQA
