--- conflicted
+++ resolved
@@ -7,18 +7,11 @@
 from chainermn import optimizers  # NOQA
 
 from chainermn.communicators import create_communicator  # NOQA
-<<<<<<< HEAD
 from chainermn.dataset import DataSizeError  # NOQA
-from chainermn.dataset import scatter_dataset  # NOQA
-from chainermn.link import MultiNodeChainList  # NOQA
-from chainermn.multi_node_evaluator import create_multi_node_evaluator  # NOQA
-from chainermn.multi_node_optimizer import create_multi_node_optimizer  # NOQA
-=======
 from chainermn.datasets import scatter_dataset  # NOQA
 from chainermn.extensions import create_multi_node_evaluator  # NOQA
 from chainermn.links import MultiNodeChainList  # NOQA
 from chainermn.optimizers import create_multi_node_optimizer  # NOQA
->>>>>>> d0d2d0b2
 
 
 __version__ = pkg_resources.get_distribution('chainermn').version