language: python

os:
  - linux

python:
  - "2.7"
  - "3.5"
  - "3.6"

env:
<<<<<<< HEAD
  - MPI="mpich-3.0.4"    CHAINER_VER="3.2.0"
  - MPI="mpich-3.0.4"    CHAINER_VER="3.3.0"
  - MPI="mpich-3.2"      CHAINER_VER="3.2.0"
  - MPI="mpich-3.2"      CHAINER_VER="3.3.0"
  - MPI="openmpi-1.6.5"  CHAINER_VER="3.2.0"
  - MPI="openmpi-1.6.5"  CHAINER_VER="3.3.0"
  - MPI="openmpi-1.10.3" CHAINER_VER="3.2.0"
  - MPI="openmpi-1.10.3" CHAINER_VER="3.3.0"
=======
  - MPI="mpich-3.0.4"    CHAINER_VER="3.3.0"
  - MPI="mpich-3.0.4"    CHAINER_VER="4.0.0b3"
  - MPI="mpich-3.2"      CHAINER_VER="3.3.0"
  - MPI="mpich-3.2"      CHAINER_VER="4.0.0b3"
  - MPI="openmpi-1.6.5"  CHAINER_VER="3.3.0"
  - MPI="openmpi-1.6.5"  CHAINER_VER="4.0.0b3"
  - MPI="openmpi-1.10.3" CHAINER_VER="3.3.0"
  - MPI="openmpi-1.10.3" CHAINER_VER="4.0.0b3"
>>>>>>> 530799c1

cache:
  - pip
  - ccache
  - directories:
      $HOME/mpi
      $HOME/.chainer

before_install:
  - if [[ $TRAVIS_OS_NAME = "osx" ]]; then
      brew update >/dev/null;
      brew outdated pyenv || brew upgrade --quiet pyenv;
      brew install homebrew/boneyard/pyenv-pip-rehash;

      PYTHON_CONFIGURE_OPTS="--enable-unicode=ucs2" pyenv install -ks $PYTHON_VERSION;
      pyenv global $PYTHON_VERSION;
      python --version;
    fi
  - /bin/bash .travis_build_mpi.sh
  - export PATH=$HOME/mpi/$MPI/bin:$PATH
  - export LD_LIBRARY_PATH=$HOME/mpi/$MPI/lib:$HOME/mpi/$MPI/lib64:$LD_LIBRARY_PATH

install:
  - pip install -U pip wheel
  - pip install pytest hacking mock
  - pip install autopep8
  - pip install mpi4py cffi
  - pip install chainer==${CHAINER_VER}
  - python setup.py develop

script:
  - flake8 .
  - autopep8 -r . --global-config .pep8 | tee check_autopep8
  - test ! -s check_autopep8
  - export PYTHONWARNINGS='ignore::FutureWarning'
  - (for NP in 1 2; do mpiexec ${NOBIND} -n ${NP} pytest -s -v -m 'not gpu and not slow' || exit $?; done)
  - if [[ $TRAVIS_OS_NAME == "linux" ]]; then
      READTHEDOCS=True python setup.py develop;
    fi

dist: trusty
sudo: false

addons:
  apt:
    packages:
      - gfortran
      - libhdf5-serial-dev
      - liblapack-dev

notifications:
  slack:
    secure: BMQN8rhuB2Syqm2u1TdJBqiil34eTrnvZyqnb7RJOvZ/7TqN5wH6Qy1Ncl1ihOpbAhxAFXzp3szKOPg2duzrZ3/LBGxJlPWqBnGRNMJDHSM0rnG8zv4LpZFhzwyvy5g2V3Jj9Z8VTRC920z/gF5y/M622Xve1t+8b5SUSFS2rYCgNDwd2RU99WUKt5GNL/6eAe8SI1752BhLTd+zEkg38HcpH7R8Q2fXoz5gIRJTGO+Cp8UVKgzUFQL0SJMlfYHNHpCw2BcRQl3whFNZiBD4XAHzbxtHRRE/TznUmKsN7pSTQrXSDHz4RbaQ3ZSEOKchwbsgB98Flx8F3xYjm5fyVMekbhkRggOuB0SME1YWIgM5Oa9EF5a3NniEf971iw6VrWaFFjr90JF4S/2oVLgzx09mhH0CGVP/Uyfp2/o8UMP1C69/YemmfVbhrnFCRMT86svFGSdu+fW7iNjv4wlmCwDKaSk/7xsVzznNmsocvJdRBREoKh1BU1YOshXh2OrLvAOqsKRbkf5vHCxRpe8NR6r02QY+CZmBjEJ0XLURXPn6LQF+OP/QK87FNjZmlJjdbWNytgXXUmiMxzhwN63u1LSgD9TZKQACb9ZyepqMTuk8EuQrDeAVGvdU8OndnW9kR41XBPwpiLWD6oAw5YSs5lwXTVaMj/OVe/lf/riix7E=<|MERGE_RESOLUTION|>--- conflicted
+++ resolved
@@ -9,16 +9,6 @@
   - "3.6"
 
 env:
-<<<<<<< HEAD
-  - MPI="mpich-3.0.4"    CHAINER_VER="3.2.0"
-  - MPI="mpich-3.0.4"    CHAINER_VER="3.3.0"
-  - MPI="mpich-3.2"      CHAINER_VER="3.2.0"
-  - MPI="mpich-3.2"      CHAINER_VER="3.3.0"
-  - MPI="openmpi-1.6.5"  CHAINER_VER="3.2.0"
-  - MPI="openmpi-1.6.5"  CHAINER_VER="3.3.0"
-  - MPI="openmpi-1.10.3" CHAINER_VER="3.2.0"
-  - MPI="openmpi-1.10.3" CHAINER_VER="3.3.0"
-=======
   - MPI="mpich-3.0.4"    CHAINER_VER="3.3.0"
   - MPI="mpich-3.0.4"    CHAINER_VER="4.0.0b3"
   - MPI="mpich-3.2"      CHAINER_VER="3.3.0"
@@ -27,7 +17,6 @@
   - MPI="openmpi-1.6.5"  CHAINER_VER="4.0.0b3"
   - MPI="openmpi-1.10.3" CHAINER_VER="3.3.0"
   - MPI="openmpi-1.10.3" CHAINER_VER="4.0.0b3"
->>>>>>> 530799c1
 
 cache:
   - pip
